/* Copyright 2013-2014 IBM Corp.
 *
 * Licensed under the Apache License, Version 2.0 (the "License");
 * you may not use this file except in compliance with the License.
 * You may obtain a copy of the License at
 *
 * 	http://www.apache.org/licenses/LICENSE-2.0
 *
 * Unless required by applicable law or agreed to in writing, software
 * distributed under the License is distributed on an "AS IS" BASIS,
 * WITHOUT WARRANTIES OR CONDITIONS OF ANY KIND, either express or
 * implied.
 * See the License for the specific language governing permissions and
 * limitations under the License.
 */

/* FSP DPO (Delayed Power Off) event support */

#define pr_fmt(fmt) "FSP-DPO: " fmt

#include <skiboot.h>
#include <fsp.h>
#include <stdio.h>
#include <timebase.h>
#include <opal.h>
#include <opal-msg.h>

#define DPO_CMD_SGN_BYTE0	0xf4 /* Byte[0] signature */
#define DPO_CMD_SGN_BYTE1	0x20 /* Byte[1] signature */
#define DPO_TIMEOUT		2700 /* 45 minutes in seconds */

<<<<<<< HEAD
static bool fsp_dpo_pending;
static unsigned long fsp_dpo_init_tb;
=======
bool fsp_dpo_pending = false;
static unsigned long fsp_dpo_init_tb = 0;
>>>>>>> 42d5d047

/*
 * OPAL DPO interface
 *
 * Returns zero if DPO is not active, positive value indicating number
 * of seconds remaining for a forced system shutdown. This will enable
 * the host to schedule for shutdown voluntarily before timeout occurs.
 */
static int64_t fsp_opal_get_dpo_status(int64_t *dpo_timeout)
{
	if (!fsp_dpo_pending) {
		*dpo_timeout = 0;
		return OPAL_WRONG_STATE;
	}

	*dpo_timeout = DPO_TIMEOUT - tb_to_secs(mftb() - fsp_dpo_init_tb);
	return OPAL_SUCCESS;
}

/* Process FSP DPO init message */
static void fsp_process_dpo(struct fsp_msg *msg)
{
	struct fsp_msg *resp;
	u32 cmd = FSP_RSP_INIT_DPO;
	int rc;

	/* DPO message does not have the correct signatures */
	if ((msg->data.bytes[0] != DPO_CMD_SGN_BYTE0)
			|| (msg->data.bytes[1] != DPO_CMD_SGN_BYTE1)) {
		prerror("Message signatures did not match\n");
		cmd |= FSP_STATUS_INVALID_CMD;
		resp = fsp_mkmsg(cmd, 0);
		if (resp == NULL) {
			prerror("%s : Message allocation failed\n", __func__);
			return;
		}
		if (fsp_queue_msg(resp, fsp_freemsg)) {
			fsp_freemsg(resp);
			prerror("%s : Failed to queue response "
				"message\n", __func__);
		}
		return;
	}

	/* OPAL is already in "DPO pending" state */
	if (fsp_dpo_pending) {
		prlog(PR_INFO, "OPAL already in DPO pending state\n");
		cmd |= FSP_STATUS_INVALID_DPOSTATE;
		resp = fsp_mkmsg(cmd, 0);
		if (resp == NULL) {
			prerror("%s : Message allocation failed\n", __func__);
			return;
		}
		if (fsp_queue_msg(resp, fsp_freemsg)) {
			fsp_freemsg(resp);
			prerror("%s : Failed to queue response "
				"message\n", __func__);
		}
		return;
	}


	/* Inform the host about DPO */
	rc = opal_queue_msg(OPAL_MSG_DPO, NULL, NULL);
	if (rc) {
		prerror("OPAL message queuing failed\n");
		cmd |= FSP_STATUS_GENERIC_ERROR;
		resp = fsp_mkmsg(cmd, 0);
		if (resp == NULL) {
			prerror("%s : Message allocation failed\n", __func__);
			return;
		}
		if (fsp_queue_msg(resp, fsp_freemsg)) {
			fsp_freemsg(resp);
			prerror("%s : Failed to queue response "
				"message\n", __func__);
		}
		return;
	} else
		prlog(PR_INFO, "Notified host about DPO event\n");

	/* Acknowledge the FSP on DPO */
	resp = fsp_mkmsg(cmd, 0);
	if (resp == NULL) {
		prerror("%s : Message allocation failed\n", __func__);
		return;
	}
	if (fsp_queue_msg(resp, fsp_freemsg)) {
		fsp_freemsg(resp);
		prerror("%s : Failed to queue response message\n", __func__);
		return;
	}

	/* Record DPO init time and set DPO pending flag */
	fsp_dpo_init_tb = mftb();
	fsp_dpo_pending = true;

	/*
	 * OPAL is now in DPO pending state. After first detecting DPO
	 * condition from OPAL, the host will have 45 minutes to prepare
	 * the system for shutdown. The host must take all necessary actions
	 * required in that regard and at the end shutdown itself. The host
	 * shutdown sequence eventually will make the call OPAL_CEC_POWER_DOWN
	 * which in turn ask the FSP to shutdown the CEC. If the FSP does not
	 * receive the cec power down command from OPAL within 45 minutes,
	 * it will assume that the host and the OPAL has processed the DPO
	 * sequence successfully and hence force power off the system.
	 */
}

/* Handle DPO sub-command from FSP */
static bool fsp_dpo_message(u32 cmd_sub_mod, struct fsp_msg *msg)
{
	if (cmd_sub_mod == FSP_CMD_INIT_DPO) {
		prlog(PR_INFO, "Delayed Power Off (DPO) notification received\n");
		fsp_process_dpo(msg);
		return true;
	}

	prerror("Unknown command 0x%x\n", cmd_sub_mod);
	return false;
}

static struct fsp_client fsp_dpo_client = {
	.message = fsp_dpo_message,
};

void fsp_dpo_init(void)
{
	fsp_register_client(&fsp_dpo_client, FSP_MCLASS_SERVICE);
	opal_register(OPAL_GET_DPO_STATUS, fsp_opal_get_dpo_status, 1);
	prlog(PR_INFO, "FSP DPO support initialized\n");
}<|MERGE_RESOLUTION|>--- conflicted
+++ resolved
@@ -29,13 +29,8 @@
 #define DPO_CMD_SGN_BYTE1	0x20 /* Byte[1] signature */
 #define DPO_TIMEOUT		2700 /* 45 minutes in seconds */
 
-<<<<<<< HEAD
-static bool fsp_dpo_pending;
+bool fsp_dpo_pending;
 static unsigned long fsp_dpo_init_tb;
-=======
-bool fsp_dpo_pending = false;
-static unsigned long fsp_dpo_init_tb = 0;
->>>>>>> 42d5d047
 
 /*
  * OPAL DPO interface
